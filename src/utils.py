### This file contains utility functions that are used in   ###
###      all notebooks and scripts of the project.          ###

from typing import List, Dict, Tuple
from tqdm import tqdm
import json
import numpy as np
import pandas as pd
import tensorflow as tf
from tensorflow import keras
from functools import partial

from config import Config


def read_question_set(path_to_json:str) -> Dict:
    '''
    Reads the dataset's JSON file and returns it as a Python dictionary
    '''
    with open(path_to_json, 'r') as f:
        questions = json.load(f)
    return questions

def find_start_end_token_one_hot_encoded(
    answers: Dict, 
    offsets: List[Tuple[int]]) -> int:
    '''
    This function returns the starting and ending token of the answer, 
    already one hot encoded and ready for binary crossentropy.

    Inputs:
        - answers: `List[Dict]` --> for each question, a list of answers.
            Each answer contains:
            - answer_start: the index of the starting character
            - text: the text of the answer, that we exploit through the 
                number of chars that it containts
        - offsets: `List[Tuple[int]]` --> the tokenizer from HuggingFace 
            transforms the sentence (question+context) into a sequence of tokens. 
            Offsets keeps track of the character start and end indexes for each token.
   
    Output:
        - result: `Dict` --> each key contains only one array, the one-hot 
            encoded version of, respectively, the start and end token of 
            the answer in the sentence (question+context)
    '''
    result = {
        "out_S": np.zeros(len(offsets)),
        "out_E": np.zeros(len(offsets))
    } 

    for answer in answers:
        starting_char = answer['answer_start']
        answer_len = len(answer['text'])

        # We skip the first token, [CLS], that has (0,0) as a tuple
        for i in range(1, len(offsets)):
            # We cycle through all the tokens of the question, until we find (0,0), 
            # which determines the [SEP] token, a special character which indicates 
            # the beginning of the context
            if offsets[i] == (0,0): 
                # We skip the first and the last tokens, both special tokens
                for j in range(1, len(offsets)-i-1): 
                    # If the starting char is in the interval, the index (j) 
                    # of its position inside the context, plus the length 
                    # of the question (i) is the right index
                    if (starting_char >= offsets[i+j][0]) and \
                        (starting_char <= offsets[i+j][1]):
                        result["out_S"][i+j] += 1
                    # If the ending char (starting + length -1) is in the interval, 
                    # same as above.
                    if (starting_char + answer_len - 1 >= offsets[i+j][0]) and \
                        (starting_char + answer_len - 1 < offsets[i+j][1]):
                        result["out_E"][i+j] += 1
                        break
                # After this cycle, we must check other answers
                break
    return result


def create_NER_attention_vector(context: str, 
    offsets: List[Tuple[int]],
    spacy_instance,
    config:Config, non_ne_weight:float=0.8,
    ne_weight:float=1.2):
    '''
    Creates a NER_attention vector. 
    It uses SpaCy for finding named entities in the context. Then it matches the
    named entities to the tokens produced by BERT's tokenizer.
    The NER_attention vector is a vector as long as the tokens containing 
    `non_ner_weight` (default 0.8) for each token that is not a named entity and
    `ner_weight` (default 1.2) for each token that is a named entity.

    Inputs:
    - context: `str` - The context where we look for named entities
    - offsets: `List[Tuple[int]]` - A list keeping track of the character start 
        and end indexes for each token.
    - spacy_instance: `spacy.lang.en.English` - An element that converts a text
        into a document which contains high level information (eg. about named
        entities)
    - config: `Config` - The configuration object containing all constants
    - non_ne_weight: `float` - The weight for non-named entity tokens (default 0.8)  
    - ne_weight: `float` - The weight for named entity tokens (default 1.2)

    Outputs:
    - NER_attention: `np.array` - The array of weights for the tokens, where named
        entity tokens are weighted more than the rest
    '''
    # Processes the context 
    doc = spacy_instance(context)

    # Instantiates the NER attention vector (default weight: 0.8)
    NER_attention  = np.ones(config.INPUT_LEN) * non_ne_weight
    # Create lists of starting and ending character indices of named entities
    starting_chars = [ ent.start_char for ent in doc.ents ]
    ending_chars   = [ ent.end_char for ent in doc.ents ]
    
    # Iterate over the offsets to obtain the NER tokens
    NER_index = 0
    # We skip the first token, [CLS], that has (0,0) as a tuple
    for i in range(1, len(offsets)):
        # We cycle through all the tokens of the question, until we find (0,0), 
        # which determines the [SEP] token, a special character which indicates 
        # the beginning of the context
        # OSS: character counts reset at the beginning of the context, restarting from 0
        if offsets[i] == (0,0): 
            # We skip the first and the last tokens, both special tokens
            j = i+1
            while j < len(offsets):
                # If there are still named entities to find
                if NER_index < len(starting_chars):
                    # When we find a match with the starting index, go on to find the end index
                    if starting_chars[NER_index] >= offsets[j][0] and starting_chars[NER_index] < offsets[j][1]:
                        # Put a ne_weight at all indices containing a named entity
                        NER_attention[j] = ne_weight
                        while ending_chars[NER_index] > offsets[j][1] and j < len(offsets)-1:
                            j += 1
                            NER_attention[j] = ne_weight
                        # Update the counter for tagged named entities
                        NER_index += 1
                j += 1
    
    return NER_attention

def create_full_dataset(data: Dict, config: Config,
    return_labels:bool=False, return_NER_attention:bool=False,
    return_question_id:bool=False, NER_value:float=0):
    '''
    This function takes in input the whole data structure and constructs
    a full high-level dataset, which produces (question+context) pairs
    plus optionally their label and question IDs.

    Inputs:
        - data: `Dict` - The data structure containing the data
        - config: `Constants` - The configuration object containing the tokenizer
        - return_labels: `bool` - Whether labels are needed or not. For example,
            when testing the model we might not have labels in the dataset.
        - return_NER_attention: `bool` - Whether to also create and return a NER
            attention vector
        - return_question_IDs: `bool` - Whether to return or not the question ID
        - NER_value: `float` - hyperparameter value for NER attention enhancement

    Note: all optional return labels are set to False by default

    Outputs:
        - dataset: `tf.data.Dataset` --> the data structure containing either
            (features), (features, ids), (features, labels) or (features, ids, labels)
            that will be fed to the model during training or evalution.
            More specifically:
            - features: `Dict` --> keys:
                - input_ids: array of token ids
                - attention_mask: array indicating if the corresponding 
                    token is padding or not
                - NER_attention (optional, flag `return_NER_attention`): 
                    array containing the NER attention weights
            - ids: List[str] --> The list of IDs of questions in the dataset.
            - labels: (optional) `Dict` --> keys:
                - gt_S: array representing the index of the initial token 
                    of the answer, one-hot encoded
                - gt_E: array representing the index of the final token 
                    of the answer, one-hot encoded

    This function, for each article in "data", extracts all paragraphs 
    (and their text, the "context"), and for each paragraph, all 
    questions_and_answers.
    At this point, it tokenizes (question+context) while truncating and 
    padding up to MAX_LEN_PAIRS.
    Moreover, it also returns the "attention_mask", an array that tells if the 
    token is padding or normal, that will be used by the model.

    In the end, it returns a dataset (`tf.data.Dataset`) with the structure 
    (features, labels), to be injected directly in the fit method of the model

    Note: this method can be RAM intensive, because it has to store the entire
    dataset while producing it. Using `create_dataset_from_generator`, which uses a 
    Python generator that produces data on-the-fly, is an alternative for low-memory
    environments.
    '''
    features = []
    labels = []
    ids = []

    for article in tqdm(data["data"]):
        for paragraph in article["paragraphs"]:
            for question_and_answer in paragraph["qas"]:
                ### QUESTION AND CONTEXT TOKENIZATION ###
                # For question answering with DistilBERT we need to encode both 
                # question and context, and this is the way in which 
                # HuggingFace's DistilBertTokenizer does it.
                # The tokenizer returns a dictionary containing all the information we need
                encoded_inputs = config.tokenizer(
                    question_and_answer["question"],    # First we pass the question
                    paragraph["context"],               # Then the context

                    max_length = config.INPUT_LEN,      # We want to pad and truncate to this length
                    truncation = True,
                    padding = 'max_length',             # Pads all sequences to 512.

                    return_token_type_ids = False,      # Return if the token is from sentence 
                                                        # 0 or sentence 1
                    return_attention_mask = True,       # Return if it's a pad token or not

                    return_offsets_mapping = True       # Returns each token's first and last char 
                                                        # positions in the original sentence
                                                        # (we will use it to match answers starting 
                                                        # and ending points to tokens)
                )

                if return_labels:
                    ### MAPPING OF THE START OF THE ANSWER BETWEEN CHARS AND TOKENS ###
                    # We want to pass from the starting position in chars to the starting position in tokens
                    label = find_start_end_token_one_hot_encoded(
                        # We pass the list of answers (usually there is still one per question,
                        #   but we mustn't assume anything)
                        answers = question_and_answer["answers"],
                        # And also the inputs offset mapping just recieved from the tokenizer
                        offsets = encoded_inputs["offset_mapping"]
                    )
                    
                    labels.append(label)


                if return_NER_attention:
                    # We call the function that produces NER weights for tokens
                    encoded_inputs['NER_attention'] = create_NER_attention_vector(
                        context=paragraph["context"], 
                        offsets=encoded_inputs["offset_mapping"],
                        spacy_instance=config.ner_extractor,
                        config=config, 
                        non_ne_weight=1-NER_value,
                        ne_weight=1+NER_value
                    )

                encoded_inputs.pop("offset_mapping", None) # Removes the offset mapping, not useful anymore 
                                                           # ("None" is used because otherwise KeyError 
                                                           # could be raised if the key wasn't present)

                features.append(encoded_inputs)
                ids.append(question_and_answer['id'])

    # Depending on the flags, we return the kind of Dataset that is requested by the user.
    if return_question_id and return_labels:
        return tf.data.Dataset.from_tensor_slices((
            pd.DataFrame.from_dict(features).to_dict(orient="list"),
            pd.DataFrame.from_dict(labels).to_dict(orient="list"),
            ids
        ))
    elif return_labels:
        return tf.data.Dataset.from_tensor_slices((
            pd.DataFrame.from_dict(features).to_dict(orient="list"),
            pd.DataFrame.from_dict(labels).to_dict(orient="list")
        ))
    elif return_question_id:
        return tf.data.Dataset.from_tensor_slices((
            pd.DataFrame.from_dict(features).to_dict(orient="list"),
            ids
        ))
    else:
        return tf.data.Dataset.from_tensor_slices(
            pd.DataFrame.from_dict(features).to_dict(orient="list"))


def dataset_generator(data: Dict, config: Config,
    return_labels:bool=False, return_NER_attention:bool=False,
    return_question_id:bool=False, NER_value:float=0):
    '''
    This function takes in input the whole data structure and iteratively 
    yields (question+context) pairs, plus optionally their label and question
    IDs.

    Inputs:
        - data: `Dict` - The data structure containing the data
        - config: `Constants` - The configuration object containing the tokenizer
        - return_labels: `bool` - Whether labels are needed or not. For example,
            when testing the model we might not have labels in the dataset.
        - return_NER_attention: `bool` - Whether to also create and return a NER
            attention vector
        - return_question_IDs: `bool` - Whether to return or not the question ID
        - NER_value: `float` - hyperparameter value for NER attention enhancement

    Note: all optional return labels are set to False by default

    Outputs:
        - dataset: `tf.data.Dataset` --> the data structure containing either
            (features), (features, ids), (features, labels) or (features, ids, labels)
            that will be fed to the model during training or evalution.
            More specifically:
            - features: `Dict` --> keys:
                - input_ids: array of token ids
                - attention_mask: array indicating if the corresponding 
                    token is padding or not
                - NER_attention (optional, flag `return_NER_attention`): 
                    array containing the NER attention weights
            - ids: List[str] --> The list of IDs of questions in the dataset.
            - labels: (optional) `Dict` --> keys:
                - gt_S: array representing the index of the initial token 
                    of the answer, one-hot encoded
                - gt_E: array representing the index of the final token 
                    of the answer, one-hot encoded

    This function, for each article in "data", extracts all paragraphs 
    (and their text, the "context"), and for each paragraph, all 
    questions_and_answers.
    At this point, it tokenizes (question+context) while truncating and 
    padding up to MAX_LEN_PAIRS.
    Moreover, it also returns the "attention_mask", an array that tells if the 
    token is padding or normal, that will be used by the model.

    In the end, it returns a dataset (`tf.data.Dataset`) with the structure 
    (features, labels), to be injected directly in the fit method of the model
    '''
    for article in data["data"]:
        for paragraph in article["paragraphs"]:
            for question_and_answer in paragraph["qas"]:
                ### QUESTION AND CONTEXT TOKENIZATION ###
                # For question answering with BERT we need to encode both 
                # question and context, and this is the way in which 
                # HuggingFace's BertTokenizer does it.
                # The tokenizer returns a dictionary containing all the information we need
                encoded_inputs = config.tokenizer(
                    question_and_answer["question"],    # First we pass the question
                    paragraph["context"],               # Then the context

                    max_length = config.INPUT_LEN,      # We want to pad and truncate to this length
                    truncation = True,
                    padding = 'max_length',             # Pads all sequences to 512.

                    return_token_type_ids = False,      # Return if the token is from sentence 
                                                        # 0 or sentence 1
                    return_attention_mask = True,       # Return if it's a pad token or not

                    return_offsets_mapping = True       # Returns each token's first and last char 
                                                        # positions in the original sentence
                                                        # (we will use it to match answers starting 
                                                        # and ending points to tokens)
                )

                if return_labels:
                    ### MAPPING OF THE START OF THE ANSWER BETWEEN CHARS AND TOKENS ###
                    # We want to pass from the starting position in chars to the starting position in tokens
                    label = find_start_end_token_one_hot_encoded(
                        # We pass the list of answers (usually there is still one per question,
                        #   but we mustn't assume anything)
                        answers = question_and_answer["answers"],
                        # And also the inputs offset mapping just recieved from the tokenizer
                        offsets = encoded_inputs["offset_mapping"]
                    )


                if return_NER_attention:
                    # TODO: implement a realistic NER attention vector
                    encoded_inputs['NER_attention'] = create_NER_attention_vector(
                        context=paragraph["context"], 
                        offsets=encoded_inputs["offset_mapping"],
                        spacy_instance=config.ner_extractor,
                        config=config, 
                        non_ne_weight=1-NER_value,
                        ne_weight=1+NER_value
                    )

                encoded_inputs.pop("offset_mapping", None) # Removes the offset mapping, not useful anymore 
<<<<<<< HEAD
                                                        # ("None" is used because otherwise KeyError 
                                                        # could be raised if the key wasn't present)

                if return_question_id and return_labels:  
                    yield dict(encoded_inputs), question_and_answer['id'], {
                        'out_S': label['out_S'],
                        'out_E': label['out_E']
                    }
                elif return_labels:
                    yield dict(encoded_inputs), {
                        'out_S': label['out_S'],
                        'out_E': label['out_E']
                    }
                elif return_question_id:
                    yield dict(encoded_inputs), question_and_answer['id']
                else:
                    yield dict(encoded_inputs)

=======
                                                           # ("None" is used because otherwise KeyError could be raised if the key wasn't present)
                features.append(encoded_inputs)

                ids.append(question_and_answer["id"])

    return tf.data.Dataset.from_tensor_slices((
        pd.DataFrame.from_dict(features).to_dict(orient="list"),
        ids
    ))
>>>>>>> 1c034638

def create_dataset_from_generator(
        data: Dict,
        config: Config,
        for_training: bool=True,
        use_NER_attention:bool=False,
        NER_value:float=0
    ) -> tf.data.Dataset:
    '''
    This function is used to create a lightweight TensorFlow Dataset from
    a data generator which iterates over all questions in the passed dataset.

    Inputs:
        - data: `Dict` - The data structure containing the data
        - config: `Constants` - The configuration object containing the tokenizer
        - for_training: `bool` (default: `True`) - Whether the produced dataset 
            will be used for training or not. 
            This changes the output, since a training dataset needs labels and 
            doesn't need question IDs, while an evaluation dataset needs
            question IDs and doesn't need labels.
        - use_NER_attention: `bool` - Whether to return the additional NER_attention
            tensor feature    
        - NER_value: `float` - hyperparameter value for NER attention enhancement


    Outputs:
        - dataset: `tf.data.Dataset` --> the data structure containing either
            (features), (features, ids), (features, labels) or (features, ids, labels)
            that will be fed to the model during training or evalution.
            More specifically:
            - features: `Dict` --> keys:
                - input_ids: array of token ids
                - attention_mask: array indicating if the corresponding 
                    token is padding or not
                - NER_attention (optional, flag `return_NER_attention`): 
                    array containing the NER attention weights
            - ids: List[str] (optional) --> The list of IDs of questions in the dataset.
            - labels: (optional) `Dict` --> keys:
                - gt_S: array representing the index of the initial token 
                    of the answer, one-hot encoded
                - gt_E: array representing the index of the final token 
                    of the answer, one-hot encoded

    Note: to work with the model, the dataset must be batched.
    '''
    # Labels are only returned in training, while question IDs only when not training
    return_labels = for_training
    return_question_id = not for_training

    # Create expected signature for the generator output
    features = {
        'input_ids': tf.TensorSpec(shape=(512,), dtype=tf.int32), 
        'attention_mask': tf.TensorSpec(shape=(512,), dtype=tf.int32)
    }
    if use_NER_attention:
        features['NER_attention'] = tf.TensorSpec(shape=(512,), dtype=tf.float64)
    if for_training:
        # The dataset contains the features and the labels
        signature = (features, {
            'out_S': tf.TensorSpec(shape=(512,), dtype=tf.float64), 
            'out_E': tf.TensorSpec(shape=(512,), dtype=tf.float64)
        })
    else:
        # The dataset contains the features and the question IDs (strings)
        signature = (features, tf.TensorSpec(shape=(), dtype=tf.string))

    # Instantiates a partial generator
    data_gen = partial(dataset_generator, data, config, 
        return_labels=return_labels, 
        return_question_id=return_question_id,
        return_NER_attention=use_NER_attention,
        NER_value=NER_value)
    # Creates the dataset with the computed signature
    dataset = tf.data.Dataset.from_generator(data_gen,
        output_signature=signature)
    # Compute dataset length, to be used by tensorflow internals
    dataset = dataset.apply(tf.data.experimental.assert_cardinality(len([
        question_and_answer
        for article in data["data"]
        for paragraph in article["paragraphs"]
        for question_and_answer in paragraph["qas"]
    ])))
    # Return the dataset
    return dataset


def start_end_token_from_probabilities(
    pstartv: np.array, 
    pendv: np.array, 
    dim:int=512) -> List[List[int]]:
    '''
    Returns a List of [StartToken, EndToken] elements computed from the batch outputs.
    '''
    idxs = []
    for i in range(pstartv.shape[0]):
        # For each element in the batch, transform the vectors into matrices
        # by repeating them dim times:
        # - Vectors of starting probabilities are stacked on the columns
        pstart = np.stack([pstartv[i,:]]*dim, axis=1)
        # - Vectors of ending probabilities are repeated on the rows
        pend = np.stack([pendv[i,:]]*dim, axis=0)
        # Once we have the two matrices, we sum them (element-wise operation)
        # to obtain the scores of each combination
        sums = pstart + pend
        # We only care about the scores in the upper triangular part of the matrix
        # (where the ending index is greater than the starting index)
        # therefore we zero out the diagonal and the lower triangular area
        sums = np.triu(sums, k=1)
        # The most probable set of tokens is the one with highest score in the
        # remaining matrix. Through argmax we obtain its position.
        val = np.argmax(sums)
        # Since the starting probabilities are repeated on the columns, each element
        # is identified by the row. Ending probabilities are instead repeated on rows,
        # so each element is identified by the column.
        row = val // dim
        col = val - dim*row
        idxs.append([row,col])
    return idxs


<<<<<<< HEAD
def compute_predictions(dataset: tf.data.Dataset,
                        config: Config,
                        model: keras.Model):
    '''
    Computes predictions given the dataset, the used configuration parameters and model

    Inputs:
    - dataset: a `tf.data.Dataset` on which we will compute predictions.
    - config: a `Config` element that contains all parameters to be used
    - model: a `keras.Model` that computes the predictions.
    '''
    predictions = {}
    # For each sample we can extract from the dataset (it can be a single element or 
    # a batch)
    for sample in tqdm(dataset):
        # We let the model predict the probability tensors given the input features
        features = sample[0]
        pstartv, pendv = model.predict(features)
        # We obtain the span from the probabilities
        predicted_limits = start_end_token_from_probabilities(
            pstartv, pendv
        )
        # Then we decode the answer's tokens 
        question_ids = [x.decode('utf-8') for x in sample[1].numpy()]

        # Finaally, we produce the output dictionary for the batch
        input_ids = features["input_ids"]
        for i in range(len(input_ids)):
            input_id = input_ids[i]
            question_id = question_ids[i]
            predicted_limit = predicted_limits[i]
            # In the output dictionary, the key is given by the question ID,
            # while the answer is provided as decoded text.
            predictions[question_id] = config.tokenizer.decode(
                input_id[
                    predicted_limit[0]:predicted_limit[1]+1
                ], skip_special_tokens=True
            )
    
    return predictions
=======
def compute_predictions(dataset, model):
    predictions = {}
    for sample in dataset:
        features = sample[0]
        id = sample[1].numpy().decode('utf-8')
        input_ids = features["input_ids"]
        predicted_limits = start_end_token_from_probabilities(*model.predict(features))
        predictions[id] = tokenizer.decode(input_ids[predicted_limits[0]:predicted_limits[1]+1], skip_special_tokens=True)
>>>>>>> 1c034638
<|MERGE_RESOLUTION|>--- conflicted
+++ resolved
@@ -378,9 +378,8 @@
                     )
 
                 encoded_inputs.pop("offset_mapping", None) # Removes the offset mapping, not useful anymore 
-<<<<<<< HEAD
-                                                        # ("None" is used because otherwise KeyError 
-                                                        # could be raised if the key wasn't present)
+                                                           # ("None" is used because otherwise KeyError 
+                                                           # could be raised if the key wasn't present)
 
                 if return_question_id and return_labels:  
                     yield dict(encoded_inputs), question_and_answer['id'], {
@@ -396,18 +395,6 @@
                     yield dict(encoded_inputs), question_and_answer['id']
                 else:
                     yield dict(encoded_inputs)
-
-=======
-                                                           # ("None" is used because otherwise KeyError could be raised if the key wasn't present)
-                features.append(encoded_inputs)
-
-                ids.append(question_and_answer["id"])
-
-    return tf.data.Dataset.from_tensor_slices((
-        pd.DataFrame.from_dict(features).to_dict(orient="list"),
-        ids
-    ))
->>>>>>> 1c034638
 
 def create_dataset_from_generator(
         data: Dict,
@@ -527,8 +514,6 @@
         idxs.append([row,col])
     return idxs
 
-
-<<<<<<< HEAD
 def compute_predictions(dataset: tf.data.Dataset,
                         config: Config,
                         model: keras.Model):
@@ -568,14 +553,4 @@
                 ], skip_special_tokens=True
             )
     
-    return predictions
-=======
-def compute_predictions(dataset, model):
-    predictions = {}
-    for sample in dataset:
-        features = sample[0]
-        id = sample[1].numpy().decode('utf-8')
-        input_ids = features["input_ids"]
-        predicted_limits = start_end_token_from_probabilities(*model.predict(features))
-        predictions[id] = tokenizer.decode(input_ids[predicted_limits[0]:predicted_limits[1]+1], skip_special_tokens=True)
->>>>>>> 1c034638
+    return predictions